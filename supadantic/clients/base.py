from abc import ABC, ABCMeta, abstractmethod
from typing import Any, Dict, Iterable, List


<<<<<<< HEAD
class BaseClient(ABC):
    """Base client for all clients"""

=======
class SingletoneMeta(ABCMeta):
    _instances = {}

    def __call__(cls, *args, **kwargs):
        key = (args, frozenset(kwargs.items()), cls)
        if key not in cls._instances:
            cls._instances[key] = super(SingletoneMeta, cls).__call__(*args, **kwargs)
        return cls._instances[key]


class BaseClient(ABC, metaclass=SingletoneMeta):
>>>>>>> e674b052
    def __init__(self, table_name: str) -> None:
        self.table_name = table_name

    @abstractmethod
    def insert(self, data: Dict[str, Any]) -> Dict[str, Any]:
        raise NotImplementedError

    @abstractmethod
    def update(self, *, id: int, data: Dict[str, Any]) -> Dict[str, Any]:
        raise NotImplementedError

    @abstractmethod
    def select(self, *, eq: Dict[str, Any] | None = None, neq: Dict[str, Any] | None = None) -> List[Dict[str, Any]]:
        raise NotImplementedError

    @abstractmethod
    def delete(self, *, id: int) -> None:
        raise NotImplementedError

    @abstractmethod
    def bulk_update(self, *, ids: Iterable[int], data: Dict[str, Any]) -> List[Dict[str, Any]]:
        raise NotImplementedError

    @abstractmethod
    def bulk_delete(self, *, ids: Iterable[int]) -> List[Dict[str, Any]]:
        raise NotImplementedError<|MERGE_RESOLUTION|>--- conflicted
+++ resolved
@@ -2,11 +2,6 @@
 from typing import Any, Dict, Iterable, List
 
 
-<<<<<<< HEAD
-class BaseClient(ABC):
-    """Base client for all clients"""
-
-=======
 class SingletoneMeta(ABCMeta):
     _instances = {}
 
@@ -18,7 +13,8 @@
 
 
 class BaseClient(ABC, metaclass=SingletoneMeta):
->>>>>>> e674b052
+    """Base client for all clients"""
+
     def __init__(self, table_name: str) -> None:
         self.table_name = table_name
 
